# flake8: noqa
"""Train for CONLL 2017 UD treebank evaluation. Takes .conllu files, writes
.conllu format for development data, allowing the official scorer to be used.
"""
from __future__ import unicode_literals

import plac
from pathlib import Path
import re
import json
import tqdm

import spacy
import spacy.util
from bin.ud import conll17_ud_eval
from spacy.tokens import Token, Doc
from spacy.gold import GoldParse, Example
from spacy.util import compounding, minibatch, minibatch_by_words
from spacy.syntax.nonproj import projectivize
from spacy.matcher import Matcher
from spacy import displacy
from collections import defaultdict

import random

from spacy import lang
from spacy.lang import zh
from spacy.lang import ja

try:
    import torch
except ImportError:
    torch = None


################
# Data reading #
################

space_re = re.compile("\s+")


def split_text(text):
    return [space_re.sub(" ", par.strip()) for par in text.split("\n\n")]


def read_data(
    nlp,
    conllu_file,
    text_file,
    raw_text=True,
    oracle_segments=False,
    max_doc_length=None,
    limit=None,
):
    """Read the CONLLU format into Example objects. If raw_text=True,
    include Doc objects created using nlp.make_doc and then aligned against
    the gold-standard sequences. If oracle_segments=True, include Doc objects
    created from the gold-standard segments. At least one must be True."""
    if not raw_text and not oracle_segments:
        raise ValueError("At least one of raw_text or oracle_segments must be True")
    paragraphs = split_text(text_file.read())
    conllu = read_conllu(conllu_file)
    # sd is spacy doc; cd is conllu doc
    # cs is conllu sent, ct is conllu token
    docs = []
    golds = []
    for doc_id, (text, cd) in enumerate(zip(paragraphs, conllu)):
        sent_annots = []
        for cs in cd:
            sent = defaultdict(list)
            for id_, word, lemma, pos, tag, morph, head, dep, _, space_after in cs:
                if "." in id_:
                    continue
                if "-" in id_:
                    continue
                id_ = int(id_) - 1
                head = int(head) - 1 if head != "0" else id_
                sent["words"].append(word)
                sent["tags"].append(tag)
                sent["morphology"].append(_parse_morph_string(morph))
                sent["morphology"][-1].add("POS_%s" % pos)
                sent["heads"].append(head)
                sent["deps"].append("ROOT" if dep == "root" else dep)
                sent["spaces"].append(space_after == "_")
            sent["entities"] = ["-"] * len(sent["words"])
            sent["heads"], sent["deps"] = projectivize(sent["heads"], sent["deps"])
            if oracle_segments:
                docs.append(Doc(nlp.vocab, words=sent["words"], spaces=sent["spaces"]))
                golds.append(GoldParse(docs[-1], **sent))
                assert golds[-1].morphology is not None

            sent_annots.append(sent)
            if raw_text and max_doc_length and len(sent_annots) >= max_doc_length:
                doc, gold = _make_gold(nlp, None, sent_annots)
                assert gold.morphology is not None
                sent_annots = []
                docs.append(doc)
                golds.append(gold)
                if limit and len(docs) >= limit:
                    return golds_to_gold_data(docs, golds)

        if raw_text and sent_annots:
            doc, gold = _make_gold(nlp, None, sent_annots)
            docs.append(doc)
            golds.append(gold)
        if limit and len(docs) >= limit:
            return golds_to_gold_data(docs, golds)
    return golds_to_gold_data(docs, golds)


def _parse_morph_string(morph_string):
    if morph_string == '_':
        return set()
    output = []
    replacements = {'1': 'one', '2': 'two', '3': 'three'}
    for feature in morph_string.split('|'):
        key, value = feature.split('=')
        value = replacements.get(value, value)
        value = value.split(',')[0]
        output.append('%s_%s' % (key, value.lower()))
    return set(output)


def read_conllu(file_):
    docs = []
    sent = []
    doc = []
    for line in file_:
        if line.startswith("# newdoc"):
            if doc:
                docs.append(doc)
            doc = []
        elif line.startswith("#"):
            continue
        elif not line.strip():
            if sent:
                doc.append(sent)
            sent = []
        else:
            sent.append(list(line.strip().split("\t")))
            if len(sent[-1]) != 10:
                print(repr(line))
                raise ValueError
    if sent:
        doc.append(sent)
    if doc:
        docs.append(doc)
    return docs


def _make_gold(nlp, text, sent_annots, drop_deps=0.0):
    # Flatten the conll annotations, and adjust the head indices
    flat = defaultdict(list)
    sent_starts = []
    for sent in sent_annots:
        flat["heads"].extend(len(flat["words"])+head for head in sent["heads"])
        for field in ["words", "tags", "deps", "morphology", "entities", "spaces"]:
            flat[field].extend(sent[field])
        sent_starts.append(True)
        sent_starts.extend([False] * (len(sent["words"]) - 1))
    # Construct text if necessary
    assert len(flat["words"]) == len(flat["spaces"])
    if text is None:
        text = "".join(
            word + " " * space for word, space in zip(flat["words"], flat["spaces"])
        )
    doc = nlp.make_doc(text)
    flat.pop("spaces")
    gold = GoldParse(doc, **flat)
    gold.sent_starts = sent_starts
    for i in range(len(gold.heads)):
        if random.random() < drop_deps:
            gold.heads[i] = None
            gold.labels[i] = None

    return doc, gold


#############################
# Data transforms for spaCy #
#############################


def golds_to_gold_data(docs, golds):
    """Get out the training data format used by begin_training, given the
    GoldParse objects."""
    data = []
    for doc, gold in zip(docs, golds):
        example = Example(doc=doc)
        example.add_doc_annotation(cats=gold.cats)
        token_annotation_dict = gold.orig.to_dict()
        example.add_token_annotation(**token_annotation_dict)
        example.goldparse = gold
        data.append(example)
    return data


##############
# Evaluation #
##############


def evaluate(nlp, text_loc, gold_loc, sys_loc, limit=None):
    if text_loc.parts[-1].endswith(".conllu"):
        docs = []
        with text_loc.open(encoding="utf8") as file_:
            for conllu_doc in read_conllu(file_):
                for conllu_sent in conllu_doc:
                    words = [line[1] for line in conllu_sent]
                    docs.append(Doc(nlp.vocab, words=words))
        for name, component in nlp.pipeline:
            docs = list(component.pipe(docs))
    else:
        with text_loc.open("r", encoding="utf8") as text_file:
            texts = split_text(text_file.read())
            docs = list(nlp.pipe(texts))
    with sys_loc.open("w", encoding="utf8") as out_file:
        write_conllu(docs, out_file)
    with gold_loc.open("r", encoding="utf8") as gold_file:
        gold_ud = conll17_ud_eval.load_conllu(gold_file)
        with sys_loc.open("r", encoding="utf8") as sys_file:
            sys_ud = conll17_ud_eval.load_conllu(sys_file)
        scores = conll17_ud_eval.evaluate(gold_ud, sys_ud)
    return docs, scores


def write_conllu(docs, file_):
    if not Token.has_extension("get_conllu_lines"):
        Token.set_extension("get_conllu_lines", method=get_token_conllu)
    if not Token.has_extension("begins_fused"):
        Token.set_extension("begins_fused", default=False)
    if not Token.has_extension("inside_fused"):
        Token.set_extension("inside_fused", default=False)

    merger = Matcher(docs[0].vocab)
    merger.add("SUBTOK", None, [{"DEP": "subtok", "op": "+"}])
    for i, doc in enumerate(docs):
        matches = []
        if doc.is_parsed:
            matches = merger(doc)
        spans = [doc[start : end + 1] for _, start, end in matches]
        seen_tokens = set()
        with doc.retokenize() as retokenizer:
            for span in spans:
                span_tokens = set(range(span.start, span.end))
                if not span_tokens.intersection(seen_tokens):
                    retokenizer.merge(span)
                    seen_tokens.update(span_tokens)

        file_.write("# newdoc id = {i}\n".format(i=i))
        for j, sent in enumerate(doc.sents):
            file_.write("# sent_id = {i}.{j}\n".format(i=i, j=j))
            file_.write("# text = {text}\n".format(text=sent.text))
            for k, token in enumerate(sent):
                if token.head.i > sent[-1].i or token.head.i < sent[0].i:
                    for word in doc[sent[0].i - 10 : sent[0].i]:
                        print(word.i, word.head.i, word.text, word.dep_)
                    for word in sent:
                        print(word.i, word.head.i, word.text, word.dep_)
                    for word in doc[sent[-1].i : sent[-1].i + 10]:
                        print(word.i, word.head.i, word.text, word.dep_)
                    raise ValueError(
                        "Invalid parse: head outside sentence (%s)" % token.text
                    )
                file_.write(token._.get_conllu_lines(k) + "\n")
            file_.write("\n")


def print_progress(itn, losses, ud_scores):
    fields = {
        "dep_loss": losses.get("parser", 0.0),
        "morph_loss": losses.get("morphologizer", 0.0),
        "tag_loss": losses.get("tagger", 0.0),
        "words": ud_scores["Words"].f1 * 100,
        "sents": ud_scores["Sentences"].f1 * 100,
        "tags": ud_scores["XPOS"].f1 * 100,
        "uas": ud_scores["UAS"].f1 * 100,
        "las": ud_scores["LAS"].f1 * 100,
        "morph": ud_scores["Feats"].f1 * 100,
    }
    header = ["Epoch", "P.Loss", "M.Loss", "LAS", "UAS", "TAG", "MORPH", "SENT", "WORD"]
    if itn == 0:
        print("\t".join(header))
    tpl = "\t".join((
        "{:d}",
        "{dep_loss:.1f}",
        "{morph_loss:.1f}",
        "{las:.1f}",
        "{uas:.1f}",
        "{tags:.1f}",
        "{morph:.1f}",
        "{sents:.1f}",
        "{words:.1f}",
    ))
    print(tpl.format(itn, **fields))


# def get_sent_conllu(sent, sent_id):
#    lines = ["# sent_id = {sent_id}".format(sent_id=sent_id)]


def get_token_conllu(token, i):
    if token._.begins_fused:
        n = 1
        while token.nbor(n)._.inside_fused:
            n += 1
        id_ = "%d-%d" % (i, i + n)
        lines = [id_, token.text, "_", "_", "_", "_", "_", "_", "_", "_"]
    else:
        lines = []
    if token.head.i == token.i:
        head = 0
    else:
        head = i + (token.head.i - token.i) + 1
    features = list(token.morph)
    feat_str = []
    replacements = {"one": "1", "two": "2", "three": "3"}
    for feat in features:
        if not feat.startswith("begin") and not feat.startswith("end"):
            key, value = feat.split("_", 1)
            value = replacements.get(value, value)
            feat_str.append("%s=%s" % (key, value.title()))
    if not feat_str:
        feat_str = "_"
    else:
        feat_str = "|".join(feat_str)
    fields = [str(i+1), token.text, token.lemma_, token.pos_, token.tag_, feat_str,
              str(head), token.dep_.lower(), "_", "_"]
    lines.append("\t".join(fields))
    return "\n".join(lines)


<<<<<<< HEAD
=======

>>>>>>> 5392c98a
##################
# Initialization #
##################


def load_nlp(corpus, config, vectors=None):
    lang = corpus.split("_")[0]
    nlp = spacy.blank(lang)
    if config.vectors:
        if not vectors:
            raise ValueError(
                "config asks for vectors, but no vectors "
                "directory set on command line (use -v)"
            )
        if (Path(vectors) / corpus).exists():
            nlp.vocab.from_disk(Path(vectors) / corpus / "vocab")
    nlp.meta["treebank"] = corpus
    return nlp


def initialize_pipeline(nlp, examples, config, device):
    nlp.add_pipe(nlp.create_pipe("tagger", config={"set_morphology": False}))
    nlp.add_pipe(nlp.create_pipe("morphologizer"))
    nlp.add_pipe(nlp.create_pipe("parser"))
    if config.multitask_tag:
        nlp.parser.add_multitask_objective("tag")
    if config.multitask_sent:
        nlp.parser.add_multitask_objective("sent_start")
    for ex in examples:
        gold = ex.gold
        for tag in gold.tags:
            if tag is not None:
                nlp.tagger.add_label(tag)
    if torch is not None and device != -1:
        torch.set_default_tensor_type("torch.cuda.FloatTensor")
    optimizer = nlp.begin_training(
        lambda: examples,
        device=device,
        subword_features=config.subword_features,
        conv_depth=config.conv_depth,
        bilstm_depth=config.bilstm_depth,
    )
    if config.pretrained_tok2vec:
        _load_pretrained_tok2vec(nlp, config.pretrained_tok2vec)
    return optimizer


def _load_pretrained_tok2vec(nlp, loc):
    """Load pretrained weights for the 'token-to-vector' part of the component
    models, which is typically a CNN. See 'spacy pretrain'. Experimental.
    """
    with Path(loc).open("rb", encoding="utf8") as file_:
        weights_data = file_.read()
    loaded = []
    for name, component in nlp.pipeline:
        if hasattr(component, "model") and hasattr(component.model, "tok2vec"):
            component.tok2vec.from_bytes(weights_data)
            loaded.append(name)
    return loaded


########################
# Command line helpers #
########################


class Config(object):
    def __init__(
        self,
        vectors=None,
        max_doc_length=10,
        multitask_tag=False,
        multitask_sent=False,
        multitask_dep=False,
        multitask_vectors=None,
        bilstm_depth=0,
        nr_epoch=30,
        min_batch_size=100,
        max_batch_size=1000,
        batch_by_words=True,
        dropout=0.2,
        conv_depth=4,
        subword_features=True,
        vectors_dir=None,
        pretrained_tok2vec=None,
    ):
        if vectors_dir is not None:
            if vectors is None:
                vectors = True
            if multitask_vectors is None:
                multitask_vectors = True
        for key, value in locals().items():
            setattr(self, key, value)

    @classmethod
    def load(cls, loc, vectors_dir=None):
        with Path(loc).open("r", encoding="utf8") as file_:
            cfg = json.load(file_)
        if vectors_dir is not None:
            cfg["vectors_dir"] = vectors_dir
        return cls(**cfg)


class Dataset(object):
    def __init__(self, path, section):
        self.path = path
        self.section = section
        self.conllu = None
        self.text = None
        for file_path in self.path.iterdir():
            name = file_path.parts[-1]
            if section in name and name.endswith("conllu"):
                self.conllu = file_path
            elif section in name and name.endswith("txt"):
                self.text = file_path
        if self.conllu is None:
            msg = "Could not find .txt file in {path} for {section}"
            raise IOError(msg.format(section=section, path=path))
        if self.text is None:
            msg = "Could not find .txt file in {path} for {section}"
        self.lang = self.conllu.parts[-1].split("-")[0].split("_")[0]


class TreebankPaths(object):
    def __init__(self, ud_path, treebank, **cfg):
        self.train = Dataset(ud_path / treebank, "train")
        self.dev = Dataset(ud_path / treebank, "dev")
        self.lang = self.train.lang


@plac.annotations(
    ud_dir=("Path to Universal Dependencies corpus", "positional", None, Path),
    parses_dir=("Directory to write the development parses", "positional", None, Path),
    corpus=(
        "UD corpus to train and evaluate on, e.g. UD_Spanish-AnCora",
        "positional",
        None,
        str,
    ),
    config=("Path to json formatted config file", "option", "C", Path),
    limit=("Size limit", "option", "n", int),
    gpu_device=("Use GPU", "option", "g", int),
    use_oracle_segments=("Use oracle segments", "flag", "G", int),
    vectors_dir=(
        "Path to directory with pretrained vectors, named e.g. en/",
        "option",
        "v",
        Path,
    ),
)
def main(
    ud_dir,
    parses_dir,
    corpus,
    config=None,
    limit=0,
    gpu_device=-1,
    vectors_dir=None,
    use_oracle_segments=False,
):
    Token.set_extension("get_conllu_lines", method=get_token_conllu)
    Token.set_extension("begins_fused", default=False)
    Token.set_extension("inside_fused", default=False)

    Token.set_extension("get_conllu_lines", method=get_token_conllu)
    Token.set_extension("begins_fused", default=False)
    Token.set_extension("inside_fused", default=False)

    spacy.util.fix_random_seed()
    lang.zh.Chinese.Defaults.use_jieba = False
    lang.ja.Japanese.Defaults.use_janome = False

    if config is not None:
        config = Config.load(config, vectors_dir=vectors_dir)
    else:
        config = Config(vectors_dir=vectors_dir)
    paths = TreebankPaths(ud_dir, corpus)
    if not (parses_dir / corpus).exists():
        (parses_dir / corpus).mkdir()
    print("Train and evaluate", corpus, "using lang", paths.lang)
    nlp = load_nlp(paths.lang, config, vectors=vectors_dir)

    examples = read_data(
        nlp,
        paths.train.conllu.open(encoding="utf8"),
        paths.train.text.open(encoding="utf8"),
        max_doc_length=config.max_doc_length,
        limit=limit,
    )

    optimizer = initialize_pipeline(nlp, examples, config, gpu_device)

    batch_sizes = compounding(config.min_batch_size, config.max_batch_size, 1.001)
    beam_prob = compounding(0.2, 0.8, 1.001)
    for i in range(config.nr_epoch):
        examples = read_data(
            nlp,
            paths.train.conllu.open(encoding="utf8"),
            paths.train.text.open(encoding="utf8"),
            max_doc_length=config.max_doc_length,
            limit=limit,
            oracle_segments=use_oracle_segments,
            raw_text=not use_oracle_segments,
        )
        random.shuffle(examples)
        if config.batch_by_words:
            batches = minibatch_by_words(examples, size=batch_sizes)
        else:
            batches = minibatch(examples, size=batch_sizes)
        losses = {}
        n_train_words = sum(len(ex.doc) for ex in examples)
        with tqdm.tqdm(total=n_train_words, leave=False) as pbar:
            for batch in batches:
                pbar.update(sum(len(ex.doc) for ex in batch))
                nlp.parser.cfg["beam_update_prob"] = next(beam_prob)
                nlp.update(
                    batch,
                    sgd=optimizer,
                    drop=config.dropout,
                    losses=losses,
                )

        out_path = parses_dir / corpus / "epoch-{i}.conllu".format(i=i)
        with nlp.use_params(optimizer.averages):
            if use_oracle_segments:
                parsed_docs, scores = evaluate(nlp, paths.dev.conllu,
                                                paths.dev.conllu, out_path)
            else:
                parsed_docs, scores = evaluate(nlp, paths.dev.text,
                                                paths.dev.conllu, out_path)
        print_progress(i, losses, scores)


def _render_parses(i, to_render):
    to_render[0].user_data["title"] = "Batch %d" % i
    with Path("/tmp/parses.html").open("w", encoding="utf8") as file_:
        html = displacy.render(to_render[:5], style="dep", page=True)
        file_.write(html)


if __name__ == "__main__":
    plac.call(main)<|MERGE_RESOLUTION|>--- conflicted
+++ resolved
@@ -331,10 +331,6 @@
     return "\n".join(lines)
 
 
-<<<<<<< HEAD
-=======
-
->>>>>>> 5392c98a
 ##################
 # Initialization #
 ##################
