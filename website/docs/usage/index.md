--- conflicted
+++ resolved
@@ -185,19 +185,11 @@
 $ pip install -r requirements.txt
 ```
 
-<<<<<<< HEAD
-Compared to regular install via pip, the
-[`requirements.txt`](https://github.com/explosion/spacy/tree/v2.x/requirements.txt)
-additionally installs developer dependencies such as Cython. See the the
-[quickstart widget](#quickstart) to get the right commands for your platform and
-Python version.
-=======
 Compared to a regular install via pip, the
 [`requirements.txt`](%%GITHUB_SPACY/requirements.txt) additionally includes
 developer dependencies such as Cython and the libraries required to run the test
 suite. See the [quickstart widget](#quickstart) to get the right commands for
 your platform and Python version.
->>>>>>> 3dda8ad4
 
 <a id="source-ubuntu"></a><a id="source-osx"></a><a id="source-windows"></a>
 
@@ -304,17 +296,6 @@
 
 ### Run tests {#run-tests}
 
-<<<<<<< HEAD
-spaCy comes with an
-[extensive test suite](https://github.com/explosion/spacy/tree/v2.x/spacy/tests).
-In order to run the tests, you'll usually want to clone the
-[repository](https://github.com/explosion/spacy/tree/v2.x/) and
-[build spaCy from source](#source). This will also install the required
-development dependencies and test utilities defined in the `requirements.txt`.
-
-Alternatively, you can run `pytest` on the tests packaged with the install
-`spacy package. Don't forget to also install the test utilities via spaCy's [`requirements.txt`](https://github.com/explosion/spacy/tree/v2.x/requirements.txt):
-=======
 spaCy comes with an [extensive test suite](%%GITHUB_SPACY/spacy/tests). In order
 to run the tests, you'll usually want to clone the [repository](%%GITHUB_SPACY)
 and [build spaCy from source](#source). This will also install the required
@@ -323,7 +304,6 @@
 Alternatively, you can find out where spaCy is installed and run `pytest` on
 that directory. Don't forget to also install the test utilities via spaCy's
 [`requirements.txt`](%%GITHUB_SPACY/requirements.txt):
->>>>>>> 3dda8ad4
 
 ```bash
 $ python -c "import os; import spacy; print(os.path.dirname(spacy.__file__))"
