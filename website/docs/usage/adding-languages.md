--- conflicted
+++ resolved
@@ -458,28 +458,6 @@
 mapping a string to its lemma. To determine a token's lemma, spaCy simply looks
 it up in the table. Here's an example from the Spanish language data:
 
-<<<<<<< HEAD
-```python
-### lang/es/lemmatizer.py (excerpt)
-LOOKUP = {
-    "aba": "abar",
-    "ababa": "abar",
-    "ababais": "abar",
-    "ababan": "abar",
-    "ababanes": "ababán",
-    "ababas": "abar",
-    "ababoles": "ababol",
-    "ababábites": "ababábite"
-}
-```
-
-To provide a lookup lemmatizer for your language, import the lookup table and
-add it to the `Language` class as `lemma_lookup`:
-
-```python
-lemma_lookup = LOOKUP
-```
-=======
 ```json
 ### es_lemma_lookup.json (excerpt)
 {
@@ -508,7 +486,6 @@
 via `pip install spacy[lookups]` or by installing
 [`spacy-lookups-data`](https://github.com/explosion/spacy-lookups-data) in the
 same environment as spaCy.
->>>>>>> 49a8425c
 
 ### Tag map {#tag-map}
 
