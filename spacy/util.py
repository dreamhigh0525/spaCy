--- conflicted
+++ resolved
@@ -10,12 +10,7 @@
 
 import textwrap
 
-<<<<<<< HEAD
-=======
-from .attrs import TAG, HEAD, DEP, ENT_IOB, ENT_TYPE
-
-
->>>>>>> ad754463
+
 try:
     basestring
 except NameError:
