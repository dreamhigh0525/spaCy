# cython: profile=True
from libc.string cimport memcpy

import srsly
from thinc.api import get_array_module

from .lexeme cimport EMPTY_LEXEME, OOV_RANK
from .lexeme cimport Lexeme
from .typedefs cimport attr_t
from .tokens.token cimport Token
from .attrs cimport LANG, ORTH, TAG, POS

from .compat import copy_reg
from .errors import Errors
from .lemmatizer import Lemmatizer
from .attrs import intify_attrs, NORM
from .vectors import Vectors
from .util import link_vectors_to_models
from .lookups import Lookups
from . import util
from .lang.norm_exceptions import BASE_NORMS
from .lang.lex_attrs import LEX_ATTRS


cdef class Vocab:
    """A look-up table that allows you to access `Lexeme` objects. The `Vocab`
    instance also provides access to the `StringStore`, and owns underlying
    C-data that is shared between `Doc` objects.

    DOCS: https://spacy.io/api/vocab
    """
    def __init__(self, lex_attr_getters=None, tag_map=None, lemmatizer=None,
                 strings=tuple(), lookups=None, lookups_extra=None,
                 oov_prob=-20., vectors_name=None, **deprecated_kwargs):
        """Create the vocabulary.

        lex_attr_getters (dict): A dictionary mapping attribute IDs to
            functions to compute them. Defaults to `None`.
        tag_map (dict): Dictionary mapping fine-grained tags to coarse-grained
            parts-of-speech, and optionally morphological attributes.
        lemmatizer (object): A lemmatizer. Defaults to `None`.
        strings (StringStore): StringStore that maps strings to integers, and
            vice versa.
        lookups (Lookups): Container for large lookup tables and dictionaries.
        lookups_extra (Lookups): Container for optional lookup tables and dictionaries.
        name (unicode): Optional name to identify the vectors table.
        RETURNS (Vocab): The newly constructed object.
        """
        lex_attr_getters = lex_attr_getters if lex_attr_getters is not None else {}
        tag_map = tag_map if tag_map is not None else {}
        if lookups in (None, True, False):
            lookups = Lookups()
        if "lexeme_norm" not in lookups:
            lookups.add_table("lexeme_norm")
        if lemmatizer in (None, True, False):
            lemmatizer = Lemmatizer(lookups)
        if lookups_extra in (None, True, False):
            lookups_extra = Lookups()
        self.cfg = {'oov_prob': oov_prob}
        self.mem = Pool()
        self._by_orth = PreshMap()
        self.strings = StringStore()
        self.length = 0
        if strings:
            for string in strings:
                _ = self[string]
        self.lex_attr_getters = lex_attr_getters
        self.morphology = Morphology(self.strings, tag_map, lemmatizer)
        self.vectors = Vectors(name=vectors_name)
        self.lookups = lookups
        self.lookups_extra = lookups_extra

    @property
    def lang(self):
        langfunc = None
        if self.lex_attr_getters:
            langfunc = self.lex_attr_getters.get(LANG, None)
        return langfunc("_") if langfunc else ""

    property writing_system:
        """A dict with information about the language's writing system. To get
        the data, we use the vocab.lang property to fetch the Language class.
        If the Language class is not loaded, an empty dict is returned.
        """
        def __get__(self):
            if not util.lang_class_is_loaded(self.lang):
                return {}
            lang_class = util.get_lang_class(self.lang)
            return dict(lang_class.Defaults.writing_system)

    def __len__(self):
        """The current number of lexemes stored.

        RETURNS (int): The current number of lexemes stored.
        """
        return self.length

    def add_flag(self, flag_getter, int flag_id=-1):
        """Set a new boolean flag to words in the vocabulary.

        The flag_getter function will be called over the words currently in the
        vocab, and then applied to new words as they occur. You'll then be able
        to access the flag value on each token using token.check_flag(flag_id).
        See also: `Lexeme.set_flag`, `Lexeme.check_flag`, `Token.set_flag`,
        `Token.check_flag`.

        flag_getter (callable): A function `f(unicode) -> bool`, to get the
            flag value.
        flag_id (int): An integer between 1 and 63 (inclusive), specifying
            the bit at which the flag will be stored. If -1, the lowest
            available bit will be chosen.
        RETURNS (int): The integer ID by which the flag value can be checked.

        DOCS: https://spacy.io/api/vocab#add_flag
        """
        if flag_id == -1:
            for bit in range(1, 64):
                if bit not in self.lex_attr_getters:
                    flag_id = bit
                    break
            else:
                raise ValueError(Errors.E062)
        elif flag_id >= 64 or flag_id < 1:
            raise ValueError(Errors.E063.format(value=flag_id))
        for lex in self:
            lex.set_flag(flag_id, flag_getter(lex.orth_))
        self.lex_attr_getters[flag_id] = flag_getter
        return flag_id

    cdef const LexemeC* get(self, Pool mem, unicode string) except NULL:
        """Get a pointer to a `LexemeC` from the lexicon, creating a new
        `Lexeme` if necessary using memory acquired from the given pool. If the
        pool is the lexicon's own memory, the lexeme is saved in the lexicon.
        """
        if string == "":
            return &EMPTY_LEXEME
        cdef LexemeC* lex
        cdef hash_t key = self.strings[string]
        lex = <LexemeC*>self._by_orth.get(key)
        cdef size_t addr
        if lex != NULL:
            assert lex.orth in self.strings
            if lex.orth != key:
                raise KeyError(Errors.E064.format(string=lex.orth,
                                                  orth=key, orth_id=string))
            return lex
        else:
            return self._new_lexeme(mem, string)

    cdef const LexemeC* get_by_orth(self, Pool mem, attr_t orth) except NULL:
        """Get a pointer to a `LexemeC` from the lexicon, creating a new
        `Lexeme` if necessary using memory acquired from the given pool. If the
        pool is the lexicon's own memory, the lexeme is saved in the lexicon.
        """
        if orth == 0:
            return &EMPTY_LEXEME
        cdef LexemeC* lex
        lex = <LexemeC*>self._by_orth.get(orth)
        if lex != NULL:
            return lex
        else:
            return self._new_lexeme(mem, self.strings[orth])

    cdef const LexemeC* _new_lexeme(self, Pool mem, unicode string) except NULL:
        if len(string) < 3 or self.length < 10000:
            mem = self.mem
        cdef bint is_oov = mem is not self.mem
        lex = <LexemeC*>mem.alloc(sizeof(LexemeC), 1)
        lex.orth = self.strings.add(string)
        lex.length = len(string)
        if self.vectors is not None:
            lex.id = self.vectors.key2row.get(lex.orth, OOV_RANK)
        else:
            lex.id = OOV_RANK
        if self.lex_attr_getters is not None:
            for attr, func in self.lex_attr_getters.items():
                value = func(string)
                if isinstance(value, unicode):
                    value = self.strings.add(value)
                if value is not None:
                    Lexeme.set_struct_attr(lex, attr, value)
        if not is_oov:
            self._add_lex_to_vocab(lex.orth, lex)
        if lex == NULL:
            raise ValueError(Errors.E085.format(string=string))
        return lex

    cdef int _add_lex_to_vocab(self, hash_t key, const LexemeC* lex) except -1:
        self._by_orth.set(lex.orth, <void*>lex)
        self.length += 1

    def __contains__(self, key):
        """Check whether the string or int key has an entry in the vocabulary.

        string (unicode): The ID string.
        RETURNS (bool) Whether the string has an entry in the vocabulary.

        DOCS: https://spacy.io/api/vocab#contains
        """
        cdef hash_t int_key
        if isinstance(key, bytes):
            int_key = self.strings[key.decode("utf8")]
        elif isinstance(key, unicode):
            int_key = self.strings[key]
        else:
            int_key = key
        lex = self._by_orth.get(int_key)
        return lex is not NULL

    def __iter__(self):
        """Iterate over the lexemes in the vocabulary.

        YIELDS (Lexeme): An entry in the vocabulary.

        DOCS: https://spacy.io/api/vocab#iter
        """
        cdef attr_t key
        cdef size_t addr
        for key, addr in self._by_orth.items():
            lex = Lexeme(self, key)
            yield lex

    def __getitem__(self, id_or_string):
        """Retrieve a lexeme, given an int ID or a unicode string. If a
        previously unseen unicode string is given, a new lexeme is created and
        stored.

        id_or_string (int or unicode): The integer ID of a word, or its unicode
            string. If `int >= Lexicon.size`, `IndexError` is raised. If
            `id_or_string` is neither an int nor a unicode string, `ValueError`
            is raised.
        RETURNS (Lexeme): The lexeme indicated by the given ID.

        EXAMPLE:
            >>> apple = nlp.vocab.strings["apple"]
            >>> assert nlp.vocab[apple] == nlp.vocab[u"apple"]

        DOCS: https://spacy.io/api/vocab#getitem
        """
        cdef attr_t orth
        if isinstance(id_or_string, unicode):
            orth = self.strings.add(id_or_string)
        else:
            orth = id_or_string
        return Lexeme(self, orth)

    cdef const TokenC* make_fused_token(self, substrings) except NULL:
        cdef int i
        tokens = <TokenC*>self.mem.alloc(len(substrings) + 1, sizeof(TokenC))
        for i, props in enumerate(substrings):
            props = intify_attrs(props, strings_map=self.strings,
                                 _do_deprecated=True)
            token = &tokens[i]
            # Set the special tokens up to have arbitrary attributes
            lex = <LexemeC*>self.get_by_orth(self.mem, props[ORTH])
            token.lex = lex
            if TAG in props:
                self.morphology.assign_tag(token, props[TAG])
            elif POS in props:
                # Don't allow POS to be set without TAG -- this causes problems,
                # see #1773
                props.pop(POS)
            for attr_id, value in props.items():
                Token.set_struct_attr(token, attr_id, value)
                # NORM is the only one that overlaps between the two
                # (which is maybe not great?)
                if attr_id != NORM:
                    Lexeme.set_struct_attr(lex, attr_id, value)
        return tokens

    @property
    def vectors_length(self):
        return self.vectors.data.shape[1]

    def reset_vectors(self, *, width=None, shape=None):
        """Drop the current vector table. Because all vectors must be the same
        width, you have to call this to change the size of the vectors.
        """
        if width is not None and shape is not None:
            raise ValueError(Errors.E065.format(width=width, shape=shape))
        elif shape is not None:
            self.vectors = Vectors(shape=shape)
        else:
            width = width if width is not None else self.vectors.data.shape[1]
            self.vectors = Vectors(shape=(self.vectors.shape[0], width))

    def prune_vectors(self, nr_row, batch_size=1024):
        """Reduce the current vector table to `nr_row` unique entries. Words
        mapped to the discarded vectors will be remapped to the closest vector
        among those remaining.

        For example, suppose the original table had vectors for the words:
        ['sat', 'cat', 'feline', 'reclined']. If we prune the vector table to,
        two rows, we would discard the vectors for 'feline' and 'reclined'.
        These words would then be remapped to the closest remaining vector
        -- so "feline" would have the same vector as "cat", and "reclined"
        would have the same vector as "sat".

        The similarities are judged by cosine. The original vectors may
        be large, so the cosines are calculated in minibatches, to reduce
        memory usage.

        nr_row (int): The number of rows to keep in the vector table.
        batch_size (int): Batch of vectors for calculating the similarities.
            Larger batch sizes might be faster, while temporarily requiring
            more memory.
        RETURNS (dict): A dictionary keyed by removed words mapped to
            `(string, score)` tuples, where `string` is the entry the removed
            word was mapped to, and `score` the similarity score between the
            two words.

        DOCS: https://spacy.io/api/vocab#prune_vectors
        """
        xp = get_array_module(self.vectors.data)
        # Make prob negative so it sorts by rank ascending
        # (key2row contains the rank)
        priority = [(-lex.prob, self.vectors.key2row[lex.orth], lex.orth)
                    for lex in self if lex.orth in self.vectors.key2row]
        priority.sort()
        indices = xp.asarray([i for (prob, i, key) in priority], dtype="uint64")
        keys = xp.asarray([key for (prob, i, key) in priority], dtype="uint64")
        keep = xp.ascontiguousarray(self.vectors.data[indices[:nr_row]])
        toss = xp.ascontiguousarray(self.vectors.data[indices[nr_row:]])
        self.vectors = Vectors(data=keep, keys=keys[:nr_row], name=self.vectors.name)
        syn_keys, syn_rows, scores = self.vectors.most_similar(toss, batch_size=batch_size)
        remap = {}
        for i, key in enumerate(keys[nr_row:]):
            self.vectors.add(key, row=syn_rows[i][0])
            word = self.strings[key]
            synonym = self.strings[syn_keys[i][0]]
            score = scores[i][0]
            remap[word] = (synonym, score)
        link_vectors_to_models(self)
        return remap

    def get_vector(self, orth, minn=None, maxn=None):
        """Retrieve a vector for a word in the vocabulary. Words can be looked
        up by string or int ID. If no vectors data is loaded, ValueError is
        raised.

        If `minn` is defined, then the resulting vector uses Fasttext's
        subword features by average over ngrams of `orth`.

        orth (int / unicode): The hash value of a word, or its unicode string.
        minn (int): Minimum n-gram length used for Fasttext's ngram computation.
            Defaults to the length of `orth`.
        maxn (int): Maximum n-gram length used for Fasttext's ngram computation.
            Defaults to the length of `orth`.
        RETURNS (numpy.ndarray): A word vector. Size
            and shape determined by the `vocab.vectors` instance. Usually, a
            numpy ndarray of shape (300,) and dtype float32.

        DOCS: https://spacy.io/api/vocab#get_vector
        """
        if isinstance(orth, str):
            orth = self.strings.add(orth)
        word = self[orth].orth_
        if orth in self.vectors.key2row:
            return self.vectors[orth]
        # Assign default ngram limits to minn and maxn which is the length of the word.
        if minn is None:
            minn = len(word)
        if maxn is None:
            maxn = len(word)
        xp = get_array_module(self.vectors.data)
        vectors = xp.zeros((self.vectors_length,), dtype="f")
        # Fasttext's ngram computation taken from
        # https://github.com/facebookresearch/fastText
        ngrams_size = 0;
        for i in range(len(word)):
            ngram = ""
            if (word[i] and 0xC0) == 0x80:
                continue
            n = 1
            j = i
            while (j < len(word) and n <= maxn):
                if n > maxn:
                    break
                ngram += word[j]
                j = j + 1
                while (j < len(word) and (word[j] and 0xC0) == 0x80):
                    ngram += word[j]
                    j = j + 1
                if (n >= minn and not (n == 1 and (i == 0 or j == len(word)))):
                    if self.strings[ngram] in self.vectors.key2row:
                        vectors = xp.add(self.vectors[self.strings[ngram]], vectors)
                        ngrams_size += 1
                n = n + 1
        if ngrams_size > 0:
            vectors = vectors * (1.0/ngrams_size)
        return vectors

    def set_vector(self, orth, vector):
        """Set a vector for a word in the vocabulary. Words can be referenced
        by string or int ID.

        orth (int / unicode): The word.
        vector (numpy.ndarray[ndim=1, dtype='float32']): The vector to set.

        DOCS: https://spacy.io/api/vocab#set_vector
        """
        if isinstance(orth, str):
            orth = self.strings.add(orth)
        if self.vectors.is_full and orth not in self.vectors:
            new_rows = max(100, int(self.vectors.shape[0]*1.3))
            if self.vectors.shape[1] == 0:
                width = vector.size
            else:
                width = self.vectors.shape[1]
            self.vectors.resize((new_rows, width))
        lex = self[orth]  # Add word to vocab if necessary
        row = self.vectors.add(orth, vector=vector)
        lex.rank = row

    def has_vector(self, orth):
        """Check whether a word has a vector. Returns False if no vectors have
        been loaded. Words can be looked up by string or int ID.

        orth (int / unicode): The word.
        RETURNS (bool): Whether the word has a vector.

        DOCS: https://spacy.io/api/vocab#has_vector
        """
        if isinstance(orth, str):
            orth = self.strings.add(orth)
        return orth in self.vectors

    def to_disk(self, path, exclude=tuple(), **kwargs):
        """Save the current state to a directory.

        path (unicode or Path): A path to a directory, which will be created if
            it doesn't exist.
        exclude (list): String names of serialization fields to exclude.

        DOCS: https://spacy.io/api/vocab#to_disk
        """
        path = util.ensure_path(path)
        if not path.exists():
            path.mkdir()
        setters = ["strings", "vectors"]
        exclude = util.get_serialization_exclude(setters, exclude, kwargs)
        if "strings" not in exclude:
            self.strings.to_disk(path / "strings.json")
        if "vectors" not in "exclude" and self.vectors is not None:
            self.vectors.to_disk(path)
        if "lookups" not in "exclude" and self.lookups is not None:
            self.lookups.to_disk(path)
        if "lookups_extra" not in "exclude" and self.lookups_extra is not None:
            self.lookups_extra.to_disk(path, filename="lookups_extra.bin")

    def from_disk(self, path, exclude=tuple(), **kwargs):
        """Loads state from a directory. Modifies the object in place and
        returns it.

        path (unicode or Path): A path to a directory.
        exclude (list): String names of serialization fields to exclude.
        RETURNS (Vocab): The modified `Vocab` object.

        DOCS: https://spacy.io/api/vocab#to_disk
        """
        path = util.ensure_path(path)
        getters = ["strings", "vectors"]
        exclude = util.get_serialization_exclude(getters, exclude, kwargs)
        if "strings" not in exclude:
            self.strings.from_disk(path / "strings.json")  # TODO: add exclude?
        if "vectors" not in exclude:
            if self.vectors is not None:
                self.vectors.from_disk(path, exclude=["strings"])
            if self.vectors.name is not None:
                link_vectors_to_models(self)
        if "lookups" not in exclude:
            self.lookups.from_disk(path)
        if "lookups_extra" not in exclude:
            self.lookups_extra.from_disk(path, filename="lookups_extra.bin")
        if "lexeme_norm" in self.lookups:
            self.lex_attr_getters[NORM] = util.add_lookups(
                self.lex_attr_getters.get(NORM, LEX_ATTRS[NORM]), self.lookups.get_table("lexeme_norm")
            )
        self.length = 0
        self._by_orth = PreshMap()
        return self

    def to_bytes(self, exclude=tuple(), **kwargs):
        """Serialize the current state to a binary string.

        exclude (list): String names of serialization fields to exclude.
        RETURNS (bytes): The serialized form of the `Vocab` object.

        DOCS: https://spacy.io/api/vocab#to_bytes
        """
        def deserialize_vectors():
            if self.vectors is None:
                return None
            else:
                return self.vectors.to_bytes()

<<<<<<< HEAD
        getters = OrderedDict((
            ("strings", lambda: self.strings.to_bytes()),
            ("vectors", deserialize_vectors),
            ("lookups", lambda: self.lookups.to_bytes()),
            ("lookups_extra", lambda: self.lookups_extra.to_bytes())
        ))
=======
        getters = {
            "strings": lambda: self.strings.to_bytes(),
            "lexemes": lambda: self.lexemes_to_bytes(),
            "vectors": deserialize_vectors,
            "lookups": lambda: self.lookups.to_bytes()
        }
>>>>>>> fbcbd4dc
        exclude = util.get_serialization_exclude(getters, exclude, kwargs)
        return util.to_bytes(getters, exclude)

    def from_bytes(self, bytes_data, exclude=tuple(), **kwargs):
        """Load state from a binary string.

        bytes_data (bytes): The data to load from.
        exclude (list): String names of serialization fields to exclude.
        RETURNS (Vocab): The `Vocab` object.

        DOCS: https://spacy.io/api/vocab#from_bytes
        """
        def serialize_vectors(b):
            if self.vectors is None:
                return None
            else:
                return self.vectors.from_bytes(b)

<<<<<<< HEAD
        setters = OrderedDict((
            ("strings", lambda b: self.strings.from_bytes(b)),
            ("vectors", lambda b: serialize_vectors(b)),
            ("lookups", lambda b: self.lookups.from_bytes(b)),
            ("lookups_extra", lambda b: self.lookups_extra.from_bytes(b))
        ))
=======
        setters = {
            "strings": lambda b: self.strings.from_bytes(b),
            "lexemes": lambda b: self.lexemes_from_bytes(b),
            "vectors": lambda b: serialize_vectors(b),
            "lookups": lambda b: self.lookups.from_bytes(b)
        }
>>>>>>> fbcbd4dc
        exclude = util.get_serialization_exclude(setters, exclude, kwargs)
        util.from_bytes(bytes_data, setters, exclude)
        if "lexeme_norm" in self.lookups:
            self.lex_attr_getters[NORM] = util.add_lookups(
                self.lex_attr_getters.get(NORM, LEX_ATTRS[NORM]), self.lookups.get_table("lexeme_norm")
            )
        self.length = 0
        self._by_orth = PreshMap()
        if self.vectors.name is not None:
            link_vectors_to_models(self)
        return self

    def _reset_cache(self, keys, strings):
        # I'm not sure this made sense. Disable it for now.
        raise NotImplementedError


    def load_extra_lookups(self, table_name):
        if table_name not in self.lookups_extra:
            if self.lang + "_extra" in util.registry.lookups:
                tables = util.registry.lookups.get(self.lang + "_extra")
                for name, filename in tables.items():
                    if table_name == name:
                        data = util.load_language_data(filename)
                        self.lookups_extra.add_table(name, data)
        if table_name not in self.lookups_extra:
            self.lookups_extra.add_table(table_name)
        return self.lookups_extra.get_table(table_name)


def pickle_vocab(vocab):
    sstore = vocab.strings
    vectors = vocab.vectors
    morph = vocab.morphology
    data_dir = vocab.data_dir
    lex_attr_getters = srsly.pickle_dumps(vocab.lex_attr_getters)
    lookups = vocab.lookups
    lookups_extra = vocab.lookups_extra
    return (unpickle_vocab,
            (sstore, vectors, morph, data_dir, lex_attr_getters, lookups, lookups_extra))


def unpickle_vocab(sstore, vectors, morphology, data_dir,
                   lex_attr_getters, lookups, lookups_extra):
    cdef Vocab vocab = Vocab()
    vocab.vectors = vectors
    vocab.strings = sstore
    vocab.morphology = morphology
    vocab.data_dir = data_dir
    vocab.lex_attr_getters = srsly.pickle_loads(lex_attr_getters)
    vocab.lookups = lookups
    vocab.lookups_extra = lookups_extra
    return vocab


copy_reg.pickle(Vocab, pickle_vocab, unpickle_vocab)<|MERGE_RESOLUTION|>--- conflicted
+++ resolved
@@ -494,21 +494,13 @@
             else:
                 return self.vectors.to_bytes()
 
-<<<<<<< HEAD
-        getters = OrderedDict((
-            ("strings", lambda: self.strings.to_bytes()),
-            ("vectors", deserialize_vectors),
-            ("lookups", lambda: self.lookups.to_bytes()),
-            ("lookups_extra", lambda: self.lookups_extra.to_bytes())
-        ))
-=======
         getters = {
             "strings": lambda: self.strings.to_bytes(),
             "lexemes": lambda: self.lexemes_to_bytes(),
             "vectors": deserialize_vectors,
-            "lookups": lambda: self.lookups.to_bytes()
+            "lookups": lambda: self.lookups.to_bytes(),
+            "lookups_extra": lambda: self.lookups_extra.to_bytes()
         }
->>>>>>> fbcbd4dc
         exclude = util.get_serialization_exclude(getters, exclude, kwargs)
         return util.to_bytes(getters, exclude)
 
@@ -527,21 +519,13 @@
             else:
                 return self.vectors.from_bytes(b)
 
-<<<<<<< HEAD
-        setters = OrderedDict((
-            ("strings", lambda b: self.strings.from_bytes(b)),
-            ("vectors", lambda b: serialize_vectors(b)),
-            ("lookups", lambda b: self.lookups.from_bytes(b)),
-            ("lookups_extra", lambda b: self.lookups_extra.from_bytes(b))
-        ))
-=======
         setters = {
             "strings": lambda b: self.strings.from_bytes(b),
             "lexemes": lambda b: self.lexemes_from_bytes(b),
             "vectors": lambda b: serialize_vectors(b),
-            "lookups": lambda b: self.lookups.from_bytes(b)
+            "lookups": lambda b: self.lookups.from_bytes(b),
+            "lookups_extra": lambda b: self.lookups_extra.from_bytes(b)
         }
->>>>>>> fbcbd4dc
         exclude = util.get_serialization_exclude(setters, exclude, kwargs)
         util.from_bytes(bytes_data, setters, exclude)
         if "lexeme_norm" in self.lookups:
