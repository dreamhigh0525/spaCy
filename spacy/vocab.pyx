--- conflicted
+++ resolved
@@ -1,11 +1,6 @@
 # coding: utf8
 from __future__ import unicode_literals
 
-<<<<<<< HEAD
-import ujson
-import re
-=======
->>>>>>> 2893e8a4
 import numpy
 import dill
 
