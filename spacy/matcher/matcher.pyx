--- conflicted
+++ resolved
@@ -16,12 +16,7 @@
 from ..tokens.token cimport Token
 from ..attrs cimport ID, attr_id_t, NULL_ATTR, ORTH, POS, TAG, DEP, LEMMA
 
-<<<<<<< HEAD
-from ._schemas import TOKEN_PATTERN_SCHEMA
-from ..util import get_json_validator, validate_json
-=======
 from ..schemas import validate_token_pattern
->>>>>>> fbcbd4dc
 from ..errors import Errors, MatchPatternError, Warnings
 from ..strings import get_string_id
 from ..attrs import IDS
