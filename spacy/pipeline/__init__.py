# coding: utf8
from __future__ import unicode_literals

<<<<<<< HEAD
from .pipes import Tagger, DependencyParser, EntityRecognizer
from .pipes import TextCategorizer, Tensorizer, Pipe
from .morphologizer import Morphologizer
=======
from .pipes import Tagger, DependencyParser, EntityRecognizer, EntityLinker
from .pipes import TextCategorizer, Tensorizer, Pipe, Sentencizer
>>>>>>> e7654c3a
from .entityruler import EntityRuler
from .hooks import SentenceSegmenter, SimilarityHook
from .functions import merge_entities, merge_noun_chunks, merge_subtokens

__all__ = [
    "Tagger",
    "DependencyParser",
    "EntityRecognizer",
    "EntityLinker",
    "TextCategorizer",
    "Tensorizer",
    "Pipe",
    "Morphologizer",
    "EntityRuler",
    "Sentencizer",
    "SentenceSegmenter",
    "SimilarityHook",
    "merge_entities",
    "merge_noun_chunks",
    "merge_subtokens",
]<|MERGE_RESOLUTION|>--- conflicted
+++ resolved
@@ -1,14 +1,9 @@
 # coding: utf8
 from __future__ import unicode_literals
 
-<<<<<<< HEAD
-from .pipes import Tagger, DependencyParser, EntityRecognizer
-from .pipes import TextCategorizer, Tensorizer, Pipe
-from .morphologizer import Morphologizer
-=======
 from .pipes import Tagger, DependencyParser, EntityRecognizer, EntityLinker
 from .pipes import TextCategorizer, Tensorizer, Pipe, Sentencizer
->>>>>>> e7654c3a
+from .morphologizer import Morphologizer
 from .entityruler import EntityRuler
 from .hooks import SentenceSegmenter, SimilarityHook
 from .functions import merge_entities, merge_noun_chunks, merge_subtokens
