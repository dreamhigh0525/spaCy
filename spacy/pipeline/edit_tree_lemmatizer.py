--- conflicted
+++ resolved
@@ -1,4 +1,4 @@
-from typing import cast, Any, Callable, Dict, Iterable, List, Optional
+from typing import cast, Any, Callable, Dict, Iterable, List, Optional, Union
 from typing import Tuple
 from collections import Counter
 from itertools import islice
@@ -157,16 +157,12 @@
         if not any(len(doc) for doc in docs):
             # Handle cases where there are no tokens in any docs.
             n_labels = len(self.cfg["labels"])
-<<<<<<< HEAD
             guesses: List[Ints1d] = [
                 self.model.ops.alloc((0,), dtype="i") for doc in docs
             ]
             scores: List[Floats2d] = [
                 self.model.ops.alloc((0, n_labels), dtype="i") for doc in docs
             ]
-=======
-            guesses: List[Ints2d] = [self.model.ops.alloc2i(0, n_labels) for _ in docs]
->>>>>>> b5c37920
             assert len(guesses) == n_docs
             return {"probabilities": scores, "tree_ids": guesses}
         scores = self.model.predict(docs)
