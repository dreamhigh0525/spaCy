import numpy
<<<<<<< HEAD
import codecs
=======
import io
import json
import ujson
>>>>>>> b5de866b
import random
import re
import os
from os import path

from libc.string cimport memset

try:
    import ujson as json
except ImportError:
    import json


def tags_to_entities(tags):
    entities = []
    start = None
    for i, tag in enumerate(tags):
        if tag.startswith('O'):
            # TODO: We shouldn't be getting these malformed inputs. Fix this.
            if start is not None:
                start = None
            continue
        elif tag == '-':
            continue
        elif tag.startswith('I'):
            assert start is not None, tags[:i]
            continue
        if tag.startswith('U'):
            entities.append((tag[2:], i, i))
        elif tag.startswith('B'):
            start = i
        elif tag.startswith('L'):
            entities.append((tag[2:], start, i))
            start = None
        else:
            raise Exception(tag)
    return entities



def align(cand_words, gold_words):
    cost, edit_path = _min_edit_path(cand_words, gold_words)
    alignment = []
    i_of_gold = 0
    for move in edit_path:
        if move == 'M':
            alignment.append(i_of_gold)
            i_of_gold += 1
        elif move == 'S':
            alignment.append(None)
            i_of_gold += 1
        elif move == 'D':
            alignment.append(None)
        elif move == 'I':
            i_of_gold += 1
        else:
            raise Exception(move)
    return alignment


punct_re = re.compile(r'\W')
def _min_edit_path(cand_words, gold_words):
    cdef:
        Pool mem
        int i, j, n_cand, n_gold
        int* curr_costs
        int* prev_costs

    # TODO: Fix this --- just do it properly, make the full edit matrix and
    # then walk back over it...
    # Preprocess inputs
    cand_words = [punct_re.sub('', w) for w in cand_words] 
    gold_words = [punct_re.sub('', w) for w in gold_words] 
    
    if cand_words == gold_words:
        return 0, ''.join(['M' for _ in gold_words])
    mem = Pool()
    n_cand = len(cand_words)
    n_gold = len(gold_words)
    # Levenshtein distance, except we need the history, and we may want different
    # costs.
    # Mark operations with a string, and score the history using _edit_cost.
    previous_row = []
    prev_costs = <int*>mem.alloc(n_gold + 1, sizeof(int))
    curr_costs = <int*>mem.alloc(n_gold + 1, sizeof(int))
    for i in range(n_gold + 1):
        cell = ''
        for j in range(i):
            cell += 'I'
        previous_row.append('I' * i)
        prev_costs[i] = i
    for i, cand in enumerate(cand_words):
        current_row = ['D' * (i + 1)]
        curr_costs[0] = i+1
        for j, gold in enumerate(gold_words):
            if gold.lower() == cand.lower():
                s_cost = prev_costs[j]
                i_cost = curr_costs[j] + 1
                d_cost = prev_costs[j + 1] + 1
            else:
                s_cost = prev_costs[j] + 1
                i_cost = curr_costs[j] + 1
                d_cost = prev_costs[j + 1] + (1 if cand else 0)

            if s_cost <= i_cost and s_cost <= d_cost:
                best_cost = s_cost
                best_hist = previous_row[j] + ('M' if gold == cand else 'S')
            elif i_cost <= s_cost and i_cost <= d_cost:
                best_cost = i_cost
                best_hist = current_row[j] + 'I'
            else:
                best_cost = d_cost
                best_hist = previous_row[j + 1] + 'D'
            
            current_row.append(best_hist)
            curr_costs[j+1] = best_cost
        previous_row = current_row
        for j in range(len(gold_words) + 1):
            prev_costs[j] = curr_costs[j]
            curr_costs[j] = 0

    return prev_costs[n_gold], previous_row[-1]


def read_json_file(loc, docs_filter=None):
    print loc
    if path.isdir(loc):
        for filename in os.listdir(loc):
            yield from read_json_file(path.join(loc, filename))
    else:
        with open(loc) as file_:
            docs = json.load(file_)
        for doc in docs:
            if docs_filter is not None and not docs_filter(doc):
                continue
            paragraphs = []
            for paragraph in doc['paragraphs']:
                sents = []
                for sent in paragraph['sentences']:
                    words = []
                    ids = []
                    tags = []
                    heads = []
                    labels = []
                    ner = []
                    for i, token in enumerate(sent['tokens']):
                        words.append(token['orth'])
                        ids.append(i)
                        tags.append(token['tag'])
                        heads.append(token['head'] + i)
                        labels.append(token['dep'])
                        # Ensure ROOT label is case-insensitive
                        if labels[-1].lower() == 'root':
                            labels[-1] = 'ROOT'
                        ner.append(token.get('ner', '-'))
                    sents.append((
                        (ids, words, tags, heads, labels, ner),
                        sent.get('brackets', [])))
                if sents:
                    yield (paragraph.get('raw', None), sents)


def _iob_to_biluo(tags):
    out = []
    curr_label = None
    tags = list(tags)
    while tags:
        out.extend(_consume_os(tags))
        out.extend(_consume_ent(tags))
    return out


def _consume_os(tags):
    while tags and tags[0] == 'O':
        yield tags.pop(0)


def _consume_ent(tags):
    if not tags:
        return []
    target = tags.pop(0).replace('B', 'I')
    length = 1
    while tags and tags[0] == target:
        length += 1
        tags.pop(0)
    label = target[2:]
    if length == 1:
        return ['U-' + label]
    else:
        start = 'B-' + label
        end = 'L-' + label
        middle = ['I-%s' % label for _ in range(1, length - 1)]
        return [start] + middle + [end]


cdef class GoldParse:
    def __init__(self, tokens, annot_tuples, brackets=tuple(), make_projective=False):
        self.mem = Pool()
        self.loss = 0
        self.length = len(tokens)

        # These are filled by the tagger/parser/entity recogniser
        self.c.tags = <int*>self.mem.alloc(len(tokens), sizeof(int))
        self.c.heads = <int*>self.mem.alloc(len(tokens), sizeof(int))
        self.c.labels = <int*>self.mem.alloc(len(tokens), sizeof(int))
        self.c.ner = <Transition*>self.mem.alloc(len(tokens), sizeof(Transition))
        self.c.brackets = <int**>self.mem.alloc(len(tokens), sizeof(int*))
        for i in range(len(tokens)):
            self.c.brackets[i] = <int*>self.mem.alloc(len(tokens), sizeof(int))

        self.tags = [None] * len(tokens)
        self.heads = [None] * len(tokens)
        self.labels = [''] * len(tokens)
        self.ner = ['-'] * len(tokens)

        self.cand_to_gold = align([t.orth_ for t in tokens], annot_tuples[1])
        self.gold_to_cand = align(annot_tuples[1], [t.orth_ for t in tokens])

        self.orig_annot = list(zip(*annot_tuples))

        words = [w.orth_ for w in tokens]
        for i, gold_i in enumerate(self.cand_to_gold):
            if words[i].isspace():
                self.tags[i] = 'SP'
                self.heads[i] = None
                self.labels[i] = None
                self.ner[i] = 'O'
            if gold_i is None:
                pass
            else:
                self.tags[i] = annot_tuples[2][gold_i]
                self.heads[i] = self.gold_to_cand[annot_tuples[3][gold_i]]
                self.labels[i] = annot_tuples[4][gold_i]
                self.ner[i] = annot_tuples[5][gold_i]
       
        # If we have any non-projective arcs, i.e. crossing brackets, consider
        # the heads for those words missing in the gold-standard.
        # This way, we can train from these sentences
        cdef int w1, w2, h1, h2
        if make_projective:
            heads = list(self.heads)
            for w1 in range(self.length):
                if heads[w1] is not None:
                    h1 = heads[w1]
                    for w2 in range(w1+1, self.length):
                        if heads[w2] is not None:
                            h2 = heads[w2]
                            if _arcs_cross(w1, h1, w2, h2):
                                self.heads[w1] = None
                                self.labels[w1] = ''
                                self.heads[w2] = None
                                self.labels[w2] = ''

        # Check there are no cycles in the dependencies, i.e. we are a tree
        for w in range(self.length):
            seen = set([w])
            head = w
            while self.heads[head] != head and self.heads[head] != None:
                head = self.heads[head]
                if head in seen:
                    raise Exception("Cycle found: %s" % seen)
                seen.add(head)

        self.brackets = {}
        for (gold_start, gold_end, label_str) in brackets:
            start = self.gold_to_cand[gold_start]
            end = self.gold_to_cand[gold_end]
            if start is not None and end is not None:
                self.brackets.setdefault(start, {}).setdefault(end, set())
                self.brackets[end][start].add(label_str)

    def __len__(self):
        return self.length

    @property
    def is_projective(self):
        heads = list(self.heads)
        for w1 in range(self.length):
            if heads[w1] is not None:
                h1 = heads[w1]
                for w2 in range(self.length):
                    if heads[w2] is not None and _arcs_cross(w1, h1, w2, heads[w2]):
                        return False
        return True


cdef int _arcs_cross(int w1, int h1, int w2, int h2) except -1:
    if w1 > h1:
        w1, h1 = h1, w1
    if w2 > h2:
        w2, h2 = h2, w2
    if w1 > w2:
        w1, h1, w2, h2 = w2, h2, w1, h1
    return w1 < w2 < h1 < h2 or w1 < w2 == h2 < h1


def is_punct_label(label):
    return label == 'P' or label.lower() == 'punct'<|MERGE_RESOLUTION|>--- conflicted
+++ resolved
@@ -1,11 +1,7 @@
 import numpy
-<<<<<<< HEAD
-import codecs
-=======
 import io
 import json
 import ujson
->>>>>>> b5de866b
 import random
 import re
 import os
