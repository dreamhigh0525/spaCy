--- conflicted
+++ resolved
@@ -4,11 +4,7 @@
 
 ctypedef float weight_t
 ctypedef uint64_t hash_t
-<<<<<<< HEAD
 ctypedef uint64_t class_t
-ctypedef char* utf8_t
-=======
->>>>>>> 5e659200
 ctypedef uint64_t attr_t
 ctypedef uint64_t flags_t
 ctypedef uint16_t len_t
