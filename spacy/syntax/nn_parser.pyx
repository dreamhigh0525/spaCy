--- conflicted
+++ resolved
@@ -393,12 +393,8 @@
 
         if USE_FINE_TUNE:
             tokvecs = self.model[0].ops.flatten(self.model[0]((docs, tokvecses)))
-<<<<<<< HEAD
         else:
             tokvecs = self.model[0].ops.flatten(tokvecses)
-
-=======
->>>>>>> 2ccf7015
         nr_state = len(docs)
         nr_class = self.moves.n_moves
         nr_dim = tokvecs.shape[1]
@@ -535,16 +531,10 @@
             docs = [docs]
             golds = [golds]
         if USE_FINE_TUNE:
-<<<<<<< HEAD
             my_tokvecs, bp_my_tokvecs = self.model[0].begin_update(docs_tokvecs, drop=drop)
             tokvecs = self.model[0].ops.flatten(my_tokvecs)
         else:
             tokvecs = self.model[0].ops.flatten(docs_tokvecs[1])
-=======
-            tokvecs, bp_my_tokvecs = self.model[0].begin_update(docs_tokvecs, drop=drop)
-            tokvecs = self.model[0].ops.flatten(tokvecs)
-
->>>>>>> 2ccf7015
 
         cuda_stream = get_cuda_stream()
 
@@ -616,16 +606,10 @@
         lengths = [len(d) for d in docs]
         assert min(lengths) >= 1
         if USE_FINE_TUNE:
-<<<<<<< HEAD
             my_tokvecs, bp_my_tokvecs = self.model[0].begin_update(docs_tokvecs, drop=drop)
-            tokvecs += self.model[0].ops.flatten(my_tokvecs)
+            tokvecs = self.model[0].ops.flatten(my_tokvecs)
         else:
             tokvecs = self.model[0].ops.flatten(tokvecs)
-=======
-            tokvecs, bp_my_tokvecs = self.model[0].begin_update(docs_tokvecs, drop=drop)
-            tokvecs = self.model[0].ops.flatten(tokvecs)
-
->>>>>>> 2ccf7015
         states = self.moves.init_batch(docs)
         for gold in golds:
             self.moves.preprocess_gold(gold)
