--- conflicted
+++ resolved
@@ -33,10 +33,7 @@
     ),
     ("ALV:n osuus on 24 %.", ["ALV:n", "osuus", "on", "24", "%", "."]),
     ("Hiihtäjä oli kilpailun 14:s.", ["Hiihtäjä", "oli", "kilpailun", "14:s", "."]),
-<<<<<<< HEAD
-=======
     ("EU:n toimesta tehtiin jotain.", ["EU:n", "toimesta", "tehtiin", "jotain", "."]),
->>>>>>> 92ceb07b
 ]
 
 
