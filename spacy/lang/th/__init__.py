--- conflicted
+++ resolved
@@ -5,10 +5,7 @@
 from .tag_map import TAG_MAP
 from .stop_words import STOP_WORDS
 from .norm_exceptions import NORM_EXCEPTIONS
-<<<<<<< HEAD
-=======
 from .lex_attrs import LEX_ATTRS
->>>>>>> cffb219b
 
 from ..norm_exceptions import BASE_NORMS
 from ...attrs import LANG, NORM
