--- conflicted
+++ resolved
@@ -1,11 +1,4 @@
-<<<<<<< HEAD
-from ...symbols import ORTH, NORM
-=======
-# coding: utf8
-from __future__ import unicode_literals
-
 from ...symbols import ORTH
->>>>>>> 92ceb07b
 
 
 _exc = {}
