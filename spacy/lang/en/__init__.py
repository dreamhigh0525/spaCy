# coding: utf8
from __future__ import unicode_literals

from .tokenizer_exceptions import TOKENIZER_EXCEPTIONS
from .tag_map import TAG_MAP
from .stop_words import STOP_WORDS
from .lex_attrs import LEX_ATTRS
from .morph_rules import MORPH_RULES
from .lemmatizer import LEMMA_RULES, LEMMA_INDEX, LEMMA_EXC
from .syntax_iterators import SYNTAX_ITERATORS

from ..tokenizer_exceptions import BASE_EXCEPTIONS
from ...language import Language
from ...attrs import LANG
from ...util import update_exc


class EnglishDefaults(Language.Defaults):
    lex_attr_getters = dict(Language.Defaults.lex_attr_getters)
    lex_attr_getters[LANG] = lambda text: 'en'
    lex_attr_getters.update(LEX_ATTRS)

    tokenizer_exceptions = update_exc(BASE_EXCEPTIONS, TOKENIZER_EXCEPTIONS)
    tag_map = dict(TAG_MAP)
    stop_words = set(STOP_WORDS)
    morph_rules = dict(MORPH_RULES)
    lemma_rules = dict(LEMMA_RULES)
    lemma_index = dict(LEMMA_INDEX)
    lemma_exc = dict(LEMMA_EXC)
    sytax_iterators = dict(SYNTAX_ITERATORS)


class English(Language):
    lang = 'en'
<<<<<<< HEAD

=======
>>>>>>> 546f617d
    Defaults = EnglishDefaults


__all__ = ['English', 'EnglishDefaults']<|MERGE_RESOLUTION|>--- conflicted
+++ resolved
@@ -32,10 +32,6 @@
 
 class English(Language):
     lang = 'en'
-<<<<<<< HEAD
-
-=======
->>>>>>> 546f617d
     Defaults = EnglishDefaults
 
 
