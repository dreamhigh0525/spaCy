cython
cymem == 1.30
pathlib
preshed == 0.46.1
thinc == 4.1.0
murmurhash == 0.26
text-unidecode
numpy
plac
six
ujson
cloudpickle
<<<<<<< HEAD
sputnik == 0.6.2
=======
sputnik == 0.6.3
>>>>>>> cda7936e
<|MERGE_RESOLUTION|>--- conflicted
+++ resolved
@@ -10,8 +10,4 @@
 six
 ujson
 cloudpickle
-<<<<<<< HEAD
-sputnik == 0.6.2
-=======
-sputnik == 0.6.3
->>>>>>> cda7936e
+sputnik == 0.6.3