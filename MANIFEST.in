--- conflicted
+++ resolved
@@ -1,9 +1,5 @@
 recursive-include include *.h
-<<<<<<< HEAD
-recursive-include spacy *.pyx *.pxd *.txt
-=======
 recursive-include spacy *.txt *.pyx *.pxd
->>>>>>> cc503ad1
 include LICENSE
 include README.md
 include bin/spacy
